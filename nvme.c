--- conflicted
+++ resolved
@@ -1671,11 +1671,7 @@
 		snprintf(path, sizeof(path), "%s%s", dev, devices[i]->d_name);
 		fd = open(path, O_RDONLY);
 		if (fd < 0) {
-<<<<<<< HEAD
-			fprintf(stderr, "cannot open %s: %s\n", path,
-=======
 			fprintf(stderr, "Failed to open %s: %s\n", path,
->>>>>>> 8542bd6b
 					strerror(errno));
 			ret = -errno;
 			goto cleanup_list_items;
